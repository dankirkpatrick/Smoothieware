/*
This file is part of Smoothie (http://smoothieware.org/). The motion control part is heavily based on Grbl (https://github.com/simen/grbl).
Smoothie is free software: you can redistribute it and/or modify it under the terms of the GNU General Public License as published by the Free Software Foundation, either version 3 of the License, or (at your option) any later version.
Smoothie is distributed in the hope that it will be useful, but WITHOUT ANY WARRANTY; without even the implied warranty of MERCHANTABILITY or FITNESS FOR A PARTICULAR PURPOSE. See the GNU General Public License for more details.
You should have received a copy of the GNU General Public License along with Smoothie. If not, see <http://www.gnu.org/licenses/>.
*/
#include "Smoothiepanel.h"
<<<<<<< HEAD

//#include "smoothiepanelbeta/Colors.h"

// smoothiepanel commands
#define CMD_NOP                 0x0000

#define CMD_LCD_DATA_WRITE          0x1000
#define CMD_LCD_DATA_READ           0x1100
#define CMD_LCD_CMD_WRITE           0x1200
#define CMD_LCD_CMD_READ            0x1300

#define CMD_LCD_CONTRAST_WRITE      0x1800
#define CMD_LCD_CONTRAST_READ       0x1900

#define CMD_WING1_WRITE             0x4000
#define CMD_WING1_READ              0x4100
#define CMD_WING1_SET               0x4200
#define CMD_WING1_CLEAR             0x4300
#define CMD_WING1_NOT               0x4400
#define CMD_WING1_DIR               0x4500
#define CMD_WING1_MWRITE            0x4600  // not implemented
#define CMD_WING1_MASK              0x4700  // not implemented
#define CMD_WING1_0_CON             0x4800
#define CMD_WING1_1_CON             0x4900
#define CMD_WING1_2_CON             0x4A00
#define CMD_WING1_3_CON             0x4B00
#define CMD_WING1_4_CON             0x4C00
#define CMD_WING1_5_CON             0x4D00
#define CMD_WING1_6_CON             0x4E00
#define CMD_WING1_7_CON             0x4F00

#define CMD_WING2_WRITE             0x5000
#define CMD_WING2_READ              0x5100
#define CMD_WING2_SET               0x5200
#define CMD_WING2_CLEAR             0x5300
#define CMD_WING2_NOT               0x5400
#define CMD_WING2_DIR               0x5500
#define CMD_WING2_MWRITE            0x5600  // not implemented
#define CMD_WING2_MASK              0x5700  // not implemented
#define CMD_WING2_0_CON             0x5800
#define CMD_WING2_1_CON             0x5900
#define CMD_WING2_2_CON             0x5A00
#define CMD_WING2_3_CON             0x5B00
#define CMD_WING2_4_CON             0x5C00
#define CMD_WING2_5_CON             0x5D00
#define CMD_WING2_6_CON             0x5E00
#define CMD_WING2_7_CON             0x5F00

#define CMD_EXT_WRITE               0x6000
#define CMD_EXT_READ                0x6100
#define CMD_EXT_SET                 0x6200
#define CMD_EXT_CLEAR               0x6300
#define CMD_EXT_NOT                 0x6400
#define CMD_EXT_DIR                 0x6500
#define CMD_EXT_MWRITE              0x6600  // not implemented
#define CMD_EXT_MASK                0x6700  // not implemented
#define CMD_EXT_0_CON               0x6800
#define CMD_EXT_1_CON               0x6900
#define CMD_EXT_2_CON               0x6A00
#define CMD_EXT_3_CON               0x6B00
#define CMD_EXT_4_CON               0x6C00
#define CMD_EXT_5_CON               0x6D00
#define CMD_EXT_6_CON               0x6E00
#define CMD_EXT_7_CON               0x6F00

#define CMD_PWM_INIT                0x7800
#define CMD_PWM0_WRITE              0x7900  // W2.5
#define CMD_PWM1_WRITE              0x7A00  // W2.6
#define CMD_PWM2_WRITE              0x7B00  // W2.7
#define CMD_PWM3_WRITE              0x7C00  // W1.6
#define CMD_PWM4_WRITE              0x7D00  // LCD_LED_RED
#define CMD_PWM5_WRITE              0x7E00  // LCD_LED_GREEN
#define CMD_PWM6_WRITE              0x7F00  // LCD_LED_BLUE

#define CMD_NUNCHUCK_INIT           0x8000
#define CMD_NUNCHUCK_TYPE_READ      0x8100
#define CMD_NUNCHUCK_DATA01_READ    0x8200
#define CMD_NUNCHUCK_DATA23_READ    0x8300
#define CMD_NUNCHUCK_DATA45_READ    0x8400
#define CMD_NUNCHUCK_POLL           0x8500

#define NUNCHUCK_TYPE_NUNCHUCK      0x0000
#define NUNCHUCK_TYPE_CLASSIC       0x0101

#define CMD_ENCODER_INIT            0x8600
#define CMD_ENCODER_READ            0x8700

// lcd commands
=======
#include "Kernel.h"

#include "smoothiepanel/LCDBang.h"

#include "smoothiepanel/Colors.h"
#include "Config.h"
#include "checksumm.h"
#include "ConfigValue.h"

// commands
>>>>>>> b1b9588b
#define LCD_CLEARDISPLAY 0x01
#define LCD_RETURNHOME 0x02
#define LCD_ENTRYMODESET 0x04
#define LCD_DISPLAYCONTROL 0x08
#define LCD_CURSORSHIFT 0x10
#define LCD_FUNCTIONSET 0x20
#define LCD_SETCGRAMADDR 0x40
#define LCD_SETDDRAMADDR 0x80

// flags for display entry mode
#define LCD_ENTRYRIGHT 0x00
#define LCD_ENTRYLEFT 0x02
#define LCD_ENTRYSHIFTINCREMENT 0x01
#define LCD_ENTRYSHIFTDECREMENT 0x00

// flags for display on/off control
#define LCD_DISPLAYON 0x04
#define LCD_DISPLAYOFF 0x00
#define LCD_CURSORON 0x02
#define LCD_CURSOROFF 0x00
#define LCD_BLINKON 0x01
#define LCD_BLINKOFF 0x00

// flags for display/cursor shift
#define LCD_DISPLAYMOVE 0x08
#define LCD_CURSORMOVE 0x00
#define LCD_MOVERIGHT 0x04
#define LCD_MOVELEFT 0x00

// flags for function set
#define LCD_8BITMODE 0x10
#define LCD_4BITMODE 0x00
#define LCD_2LINE 0x08
#define LCD_1LINE 0x00
#define LCD_5x10DOTS 0x04
#define LCD_5x8DOTS 0x00

// flags for backlight control
#define LCD_BACKLIGHT 0x08
#define LCD_NOBACKLIGHT 0x00


#define LCD_WRITE       0x00
#define LCD_READ        0x01
#define LCD_ACK         0x01

Smoothiepanel::Smoothiepanel() {
    // Default values
    this->backlightval     = 0x00;
    this->displaycontrol   = 0x00;
    this->displayfunction  = LCD_4BITMODE | LCD_2LINE | LCD_5x8DOTS; // in case they forget to call begin() at least we have somethin
    this->displaymode      = 0x00;
    this->_numlines        = 4;

    // SPI Comms
    int spi_pins = THEKERNEL->config->value(panel_checksum, spi_pins_checksum)->by_default(0)->as_number();
    if(spi_pins == 1){
        this->spi = new mbed::SPI(P0_9, P0_8, P0_7); // mosi miso sck
    }else{ // default: spi_pins == 0
        this->spi = new mbed::SPI(P0_18, P0_17, P0_15); // mosi miso sck
    }
    this->spi->format(16, 0);
    this->spi->frequency(THEKERNEL->config->value(panel_checksum, spi_frequency_checksum)->by_default(100000)->as_number());
    this->spi_ssel_pin.from_string(THEKERNEL->config->value(panel_checksum, spi_ssel_pin_checksum)->by_default("0.16")->as_string())->as_output();
    this->spi_ssel_pin.set(1);

    this->lcd_contrast  = THEKERNEL->config->value(panel_checksum, lcd_contrast_checksum)->by_default(0)->as_number();
    this->backlight_red   = THEKERNEL->config->value(panel_checksum, lcd_led_checksum)->by_default(255)->as_number();
    this->backlight_red   = THEKERNEL->config->value(panel_checksum, lcd_led_red_checksum)->by_default(this->backlight_red)->as_number();
    this->backlight_green = THEKERNEL->config->value(panel_checksum, lcd_led_green_checksum)->by_default(255)->as_number();
    this->backlight_blue  = THEKERNEL->config->value(panel_checksum, lcd_led_blue_checksum)->by_default(255)->as_number();
    this->playledval      = THEKERNEL->config->value(panel_checksum, play_led_brightness_checksum)->by_default(255)->as_number();
    this->backledval      = THEKERNEL->config->value(panel_checksum, back_led_brightness_checksum)->by_default(255)->as_number();

    this->wing1_type      = get_checksum(THEKERNEL->config->value(panel_checksum, wing1_checksum)->by_default("NC")->as_string());
    this->wing2_type      = get_checksum(THEKERNEL->config->value(panel_checksum, wing2_checksum)->by_default("NC")->as_string());
}

Smoothiepanel::~Smoothiepanel() {
    delete this->spi;
}

int Smoothiepanel::send(int c) {
    this->spi_ssel_pin.set(1);
    wait_us(1);
    this->spi_ssel_pin.set(0);
    int r = this->spi->write(c);
    this->spi_ssel_pin.set(1);
    return r;
}

// initialize basic settings
void Smoothiepanel::init(){
//    this->send(CMD_NUNCHUCK_INIT + 0); // init nunchuck for manual polling
    wait_us(100000);
    this->send(CMD_PWM_INIT + 0x70); // enable pwm for lcd led pins
    wait_us(1000);
    this->send(CMD_PWM4_WRITE + 255 - this->backlight_red);
    wait_us(1000);
    this->send(CMD_PWM5_WRITE + 255 - this->backlight_green);
    wait_us(1000);
    this->send(CMD_PWM6_WRITE + 255 - this->backlight_blue);
    wait_us(1000);

    // init wings
    if(this->wing1_type == button_wing_checksum) {
        this->send(CMD_WING1_DIR + 0x55);
    }else if(this->wing1_type == encoder_wing_checksum) {
        this->send(CMD_WING1_DIR + 0x8E);
        this->send(CMD_ENCODER_INIT + 0x45);
    }
    if(this->wing2_type == button_wing_checksum) {
        this->send(CMD_WING2_DIR + 0x55);
    }else if(this->wing2_type == encoder_wing_checksum) {
        this->send(CMD_WING2_DIR + 0x8E);
        this->send(CMD_ENCODER_INIT + 0xCD);
    }
//    wait_us(3000);
}

void Smoothiepanel::setLed(int led, bool on){
/*
    // LED turns on when bit is cleared
    if(this->wing1_type == button_wing_checksum) {
        on ? this->send(CMD_WING1_CLEAR + (1<<(led*2))) : this->send(CMD_WING1_SET + (1<<(led*2)));
    }else if(this->wing1_type == encoder_wing_checksum) {
    }
    if(this->wing2_type == button_wing_checksum) {
        on ? this->send(CMD_WING2_CLEAR + (1<<(led*2))) : this->send(CMD_WING2_SET + (1<<(led*2)));
    }else if(this->wing2_type == encoder_wing_checksum) {
    }
*/
}

void Smoothiepanel::setLedBrightness(int led, int val){
//    switch(led){
//        case LED_FAN_ON: this->backlight_green = val; break; // on
//        case LED_HOTEND_ON: this->backlight_red = val; break; // on
//        case LED_BED_ON: this->backlight_blue = val; break; // on
//    }
}

// cycle the buzzer pin at a certain frequency (hz) for a certain duration (ms)
void Smoothiepanel::buzz(long duration, uint16_t freq) {
/*
    const int expander = PCA9505_ADDRESS | this->i2c_address;
    char cmd[2];
    char saved;

    // save register state
    cmd[0] = 0x04;
    this->i2c->write(expander, cmd, 1, false);
    this->i2c->read(expander, cmd, 1);
    saved = cmd[0];

    // buzz
    cmd[0] = 0x0C;
    cmd[1] = saved & 0xFE;
    this->i2c->write(expander, cmd, 2);
    wait_ms(duration); // TODO: Make this not hold up the whole system
    cmd[1] = saved;
    this->i2c->write(expander, cmd, 2);
*/
}

uint8_t Smoothiepanel::readButtons(void) {
    uint8_t button_bits = 0x00;
    // read and process wings
/*
    if(this->wing1_type == button_wing_checksum) {
        this->send(CMD_WING1_READ);
        int t = this->send(CMD_NOP);
        if (t&0x80) button_bits |= BUTTON_UP;
        else if (t&0x08) button_bits |= BUTTON_DOWN;
        if (t&0x20) button_bits |= BUTTON_SELECT;
        if (t&0x02) button_bits |= BUTTON_PAUSE;
    }else if(this->wing1_type == encoder_wing_checksum) {
        this->send(CMD_WING1_READ);
        int t = this->send(CMD_NOP);
        if (t&0x01) button_bits |= BUTTON_SELECT;
        if (t&0x40) button_bits |= BUTTON_PAUSE;
    }
    if(this->wing2_type == button_wing_checksum) {
        this->send(CMD_WING2_READ);
        int t = this->send(CMD_NOP);
        if (t&0x80) button_bits |= BUTTON_UP;
        else if (t&0x08) button_bits |= BUTTON_DOWN;
        if (t&0x20) button_bits |= BUTTON_SELECT;
        if (t&0x02) button_bits |= BUTTON_PAUSE;
    }else if(this->wing2_type == encoder_wing_checksum) {
        this->send(CMD_WING2_READ);
        int t = this->send(CMD_NOP);
        if (t&0x01) button_bits |= BUTTON_SELECT;
        if (t&0x40) button_bits |= BUTTON_PAUSE;
    }

    // read and process nunchuck data
    this->send(CMD_NUNCHUCK_POLL); // poll nunchuck
    wait_us(1000);
    this->send(CMD_NUNCHUCK_TYPE_READ); // read nunchuck device type (0x0000 for Nunchuck, 0x0101 for Classic, etc)
    int nunchuck_type = this->send(CMD_NUNCHUCK_DATA01_READ); // while collecting the device type send command to read first two data bytes 
    if(nunchuck_type > 0) {
        uint8_t data_buf[6];
        int t = this->send(CMD_NUNCHUCK_DATA23_READ); // while collecting data01 send command to read data23
        data_buf[0] = (t>>8)&0xFF;
        data_buf[1] = t&0xFF;
        t = this->send(CMD_NUNCHUCK_DATA45_READ); // while collecting data23 send command to read data45
        data_buf[2] = (t>>8)&0xFF;
        data_buf[3] = t&0xFF;
        t = this->send(CMD_NOP); // while collecting data45 send command nop
        data_buf[4] = (t>>8)&0xFF;
        data_buf[5] = t&0xFF;

        if(nunchuck_type == NUNCHUCK_TYPE_NUNCHUCK) { // connected device is a nunchuck
            char SX,SY;               // 8-bit joystick
//            short AX,AY,AZ;           // 10-bit accelerometer
            bool BC,BZ;               // buttons
            SX = data_buf[0];
            SY = data_buf[1];
//            AX = (data_buf[2] << 2) + ((data_buf[5] >> 2) & 0x03);
//            AY = (data_buf[3] << 2) + ((data_buf[5] >> 4) & 0x03);
//            AZ = (data_buf[5] << 2) + ((data_buf[5] >> 6) & 0x03);
            BC = (data_buf[5] >> 1) & 0x01;
            BZ = data_buf[5] & 0x01;

            if(SY > 192) button_bits |= BUTTON_UP;
            else if(SY < 64) button_bits |= BUTTON_DOWN;
            if(SX > 192) button_bits |= BUTTON_RIGHT;
            else if(SX < 64) button_bits |= BUTTON_LEFT;
            if(!BC) button_bits |= BUTTON_SELECT;
            if(!BZ) button_bits |= BUTTON_LEFT;
        }
        else if(nunchuck_type == NUNCHUCK_TYPE_CLASSIC) { // connected device is a classic controller
            char LX,LY; //,RX,RY,LT,RT;   // 6-bit left joystick, 5-bit right joystick and triggers
            bool BDU,BDD,BDL,BDR;     // d-pad buttons
//            bool BLT,BRT;             // digital click of triggers
//            bool BH,BP,BM;            // home, plus, minus buttons
            bool BA,BB; //,BX,BY,BZL,BZR; // buttons
            LX = data_buf[0] << 2;
            LY = data_buf[1] << 2;
//            RX = (data_buf[0] & 0xC0) + ((data_buf[1] & 0xC0) >> 2) + ((data_buf[2] & 0x80) >> 4);
//            RY = data_buf[2] << 3;
//            LT = ((data_buf[2] & 0x60) << 1) + ((data_buf[3] & 0xE0) >> 2);
//            RT = data_buf[3] << 3;
            BDU = data_buf[5] & 0x01;
            BDD = (data_buf[4] >> 6) & 0x01;
            BDL = (data_buf[5] >> 1) & 0x01;
            BDR = (data_buf[4] >> 7) & 0x01;
//            BLT = (data_buf[4] >> 5) & 0x01;
//            BRT = (data_buf[4] >> 1) & 0x01;
//            BH  = (data_buf[4] >> 3) & 0x01;
//            BP  = (data_buf[4] >> 2) & 0x01;
//            BM  = (data_buf[4] >> 4) & 0x01;
            BA  = (data_buf[5] >> 4) & 0x01;
            BB  = (data_buf[5] >> 6) & 0x01;
//            BX  = (data_buf[5] >> 3) & 0x01;
//            BY  = (data_buf[5] >> 5) & 0x01;
//            BZL = (data_buf[5] >> 7) & 0x01;
//            BZR = (data_buf[5] >> 2) & 0x01;

            if((LY > 192) | !BDU) button_bits |= BUTTON_UP;
            else if((LY < 64) | !BDD) button_bits |= BUTTON_DOWN;
            if((LX > 192) | !BDR) button_bits |= BUTTON_RIGHT;
            else if((LX < 64) | !BDL) button_bits |= BUTTON_LEFT;
            if(!BA) button_bits |= BUTTON_SELECT;
            if(!BB) button_bits |= BUTTON_LEFT;
        }
    }
*/
	return button_bits;
}

int Smoothiepanel::readEncoderDelta() {
/*
    this->send(CMD_ENCODER_READ + 0x01);
    return this->send(CMD_NOP);
*/
return 0;
/*
    int8_t state;
	static int8_t enc_states[] = {0,-1,1,0,1,0,0,-1,-1,0,0,1,0,1,-1,0};
	static uint8_t old_AB = 0;
	old_AB <<= 2;                   //remember previous state
	old_AB |= ( this->encoder_a_pin.get() + ( this->encoder_b_pin.get() * 2 ) );  //add current state
    state = enc_states[(old_AB&0x0f)];
    if(state != 0){
        this->encoder_hue += state;
        this->encoder_changed = true;
    }
	return state;
*/
}

void Smoothiepanel::clear()
{
    command(LCD_CLEARDISPLAY);  // clear display, set cursor position to zero
//#ifndef USE_FASTMODE
//    wait_ms(50);  // this command takes a long time!
//#endif
}

void Smoothiepanel::home()
{
    command(LCD_RETURNHOME);  // set cursor position to zero
//#ifndef USE_FASTMODE
//    wait_us(2000);  // this command takes a long time!
//#endif
}

void Smoothiepanel::setCursor(uint8_t col, uint8_t row)
{
    int row_offsets[] = { 0x00, 0x40, 0x14, 0x54 };
    if ( row > _numlines ) row = _numlines - 1;    // we count rows starting w/0
    command(LCD_SETDDRAMADDR | (col + row_offsets[row]));
}

// Turn the display on/off (quickly)
void Smoothiepanel::noDisplay() {
    displaycontrol &= ~LCD_DISPLAYON;
    command(LCD_DISPLAYCONTROL | displaycontrol);
}

void Smoothiepanel::display() {
    displaycontrol |= LCD_DISPLAYON;
    command(LCD_DISPLAYCONTROL | displaycontrol);
}

// Turns the underline cursor on/off
void Smoothiepanel::noCursor() {
    displaycontrol &= ~LCD_CURSORON;
    command(LCD_DISPLAYCONTROL | displaycontrol);
}
void Smoothiepanel::cursor() {
    displaycontrol |= LCD_CURSORON;
    command(LCD_DISPLAYCONTROL | displaycontrol);
}

// Turn on and off the blinking cursor
void Smoothiepanel::noBlink() {
    displaycontrol &= ~LCD_BLINKON;
    command(LCD_DISPLAYCONTROL | displaycontrol);
}
void Smoothiepanel::blink() {
    displaycontrol |= LCD_BLINKON;
    command(LCD_DISPLAYCONTROL | displaycontrol);
}

// These commands scroll the display without changing the RAM
void Smoothiepanel::scrollDisplayLeft(void) {
    command(LCD_CURSORSHIFT | LCD_DISPLAYMOVE | LCD_MOVELEFT);
}
void Smoothiepanel::scrollDisplayRight(void) {
    command(LCD_CURSORSHIFT | LCD_DISPLAYMOVE | LCD_MOVERIGHT);
}

// This is for text that flows Left to Right
void Smoothiepanel::leftToRight(void) {
    displaymode |= LCD_ENTRYLEFT;
    command(LCD_ENTRYMODESET | displaymode);
}

// This is for text that flows Right to Left
void Smoothiepanel::rightToLeft(void) {
    displaymode &= ~LCD_ENTRYLEFT;
    command(LCD_ENTRYMODESET | displaymode);
}

// This will 'right justify' text from the cursor
void Smoothiepanel::autoscroll(void) {
    displaymode |= LCD_ENTRYSHIFTINCREMENT;
    command(LCD_ENTRYMODESET | displaymode);
}

// This will 'left justify' text from the cursor
void Smoothiepanel::noAutoscroll(void) {
    displaymode &= ~LCD_ENTRYSHIFTINCREMENT;
    command(LCD_ENTRYMODESET | displaymode);
}

void Smoothiepanel::command(uint8_t value) {
    this->send(CMD_LCD_CMD_READ);
    int r = this->send(CMD_LCD_CMD_READ);
    while((r&0x80) == 0x80) {
        wait_us(4);
        r = this->send(CMD_LCD_CMD_READ);
    }
    wait_us(4);
    this->send(CMD_LCD_CMD_WRITE + value);
}

void Smoothiepanel::write(const char* line, int len) {
    for (int i = 0; i < len; ++i) {
        this->send(CMD_LCD_CMD_READ);
        int r = this->send(CMD_LCD_CMD_READ);
        while((r&0x80) == 0x80) {
            wait_us(4);
            r = this->send(CMD_LCD_CMD_READ);
        }
        wait_us(4);
        this->send(CMD_LCD_DATA_WRITE + line[i]);
    }
}

// Allows to set the backlight, if the LCD backpack is used
void Smoothiepanel::setBacklight(uint8_t status) {
/*	// LED turns on when bit is cleared
	_backlightBits = M17_BIT_LB|M17_BIT_LG|M17_BIT_LR; // all off
	if (status & LED_RED) _backlightBits &= ~M17_BIT_LR; // red on
	if (status & LED_GREEN) _backlightBits &= ~M17_BIT_LG; // green on
	if (status & LED_BLUE) _backlightBits &= ~M17_BIT_LB; // blue on

	burstBits16(_backlightBits);
*/
}

void Smoothiepanel::setBacklightColor(uint8_t r, uint8_t g, uint8_t b) {
/*
    this->backlight_red = r;
    this->backlight_green = g;
    this->backlight_blue = b;
    this->send(CMD_PWM4_WRITE + this->backlight_red);
    this->send(CMD_PWM5_WRITE + this->backlight_green);
    this->send(CMD_PWM6_WRITE + this->backlight_blue);
*/
}

void Smoothiepanel::setEncoderLED(uint8_t r, uint8_t g, uint8_t b) {
/*
    const int leds = PCA9634_ADDRESS | this->i2c_address;
    char cmd[2];

    cmd[0] = 0x04; // encoder red
    cmd[1] = r;
    this->i2c->write(leds, cmd, 2);
    cmd[0] = 0x05; // encoder green
    cmd[1] = g;
    this->i2c->write(leds, cmd, 2);
    cmd[0] = 0x06; // encoder blue
    cmd[1] = b;
    this->i2c->write(leds, cmd, 2);
*/
}

void Smoothiepanel::setPlayLED(uint8_t v) {
/*
    const int leds = PCA9634_ADDRESS | this->i2c_address;
    char cmd[2];

    cmd[0] = 0x02; // play
    cmd[1] = v;
    this->i2c->write(leds, cmd, 2);
*/
}

void Smoothiepanel::setBackLED(uint8_t v) {
/*
    const int leds = PCA9634_ADDRESS | this->i2c_address;
    char cmd[2];

    cmd[0] = 0x03; // back
    cmd[1] = v;
    this->i2c->write(leds, cmd, 2);
*/
}

/*
// write either command or data, burst it to the expander over I2C.
void Smoothiepanel::send(uint8_t value, uint8_t mode) {
#ifdef USE_FASTMODE
	// polls for ready. not sure on I2C this is any faster

	// set Data pins as input
	char data[2];
	data[0]= MCP23017_IODIRB;
	data[1]= 0x1E;
	i2c->write(this->i2c_address, data, 2);
	uint8_t b= _backlightBits >> 8;
	burstBits8b((M17_BIT_RW>>8)|b); // RW hi,RS lo
	char busy;
	data[0] = MCP23017_GPIOB;
	do {
		burstBits8b(((M17_BIT_RW|M17_BIT_EN)>>8)|b); // EN hi
		i2c->write(this->i2c_address, data, 1);
		i2c->read(this->i2c_address, &busy, 1); // Read D7
		burstBits8b((M17_BIT_RW>>8)|b); // EN lo
		burstBits8b(((M17_BIT_RW|M17_BIT_EN)>>8)|b); // EN hi
		burstBits8b((M17_BIT_RW>>8)|b); // EN lo
	} while ((busy&(M17_BIT_D7>>8)) != 0);

	// reset data bits as output
	data[0]= MCP23017_IODIRB;
	data[1]= 0x00;
	i2c->write(this->i2c_address, data, 2);
	burstBits8b(b); // RW lo

#else
//	wait_us(320);
#endif

	// BURST SPEED, OH MY GOD
	// the (now High Speed!) I/O expander pinout
	//  B7 B6 B5 B4 B3 B2 B1 B0 A7 A6 A5 A4 A3 A2 A1 A0 - MCP23017
	//  15 14 13 12 11 10 9  8  7  6  5  4  3  2  1  0
	//  RS RW EN D4 D5 D6 D7 B  G  R     B4 B3 B2 B1 B0

	// n.b. RW bit stays LOW to write
	uint8_t buf = _backlightBits >> 8;
	// send high 4 bits
	if (value & 0x10) buf |= M17_BIT_D4 >> 8;
	if (value & 0x20) buf |= M17_BIT_D5 >> 8;
	if (value & 0x40) buf |= M17_BIT_D6 >> 8;
	if (value & 0x80) buf |= M17_BIT_D7 >> 8;

	if (mode) buf |= (M17_BIT_RS|M17_BIT_EN) >> 8; // RS+EN
	else buf |= M17_BIT_EN >> 8; // EN

	burstBits8b(buf);

	// resend w/ EN turned off
	buf &= ~(M17_BIT_EN >> 8);
	burstBits8b(buf);

	// send low 4 bits
	buf = _backlightBits >> 8;
	// send high 4 bits
	if (value & 0x01) buf |= M17_BIT_D4 >> 8;
	if (value & 0x02) buf |= M17_BIT_D5 >> 8;
	if (value & 0x04) buf |= M17_BIT_D6 >> 8;
	if (value & 0x08) buf |= M17_BIT_D7 >> 8;

	if (mode) buf |= (M17_BIT_RS|M17_BIT_EN) >> 8; // RS+EN
	else buf |= M17_BIT_EN >> 8; // EN

	burstBits8b(buf);

	// resend w/ EN turned off
	buf &= ~(M17_BIT_EN >> 8);
	burstBits8b(buf);
}

// We pause the system
uint32_t Smoothiepanel::on_pause_release(uint32_t dummy){
	if(!paused) {
		THEKERNEL->pauser->take();
		paused= true;
	}else{
		THEKERNEL->pauser->release();
		paused= false;
	}
	return 0;
}
*/
<|MERGE_RESOLUTION|>--- conflicted
+++ resolved
@@ -5,7 +5,13 @@
 You should have received a copy of the GNU General Public License along with Smoothie. If not, see <http://www.gnu.org/licenses/>.
 */
 #include "Smoothiepanel.h"
-<<<<<<< HEAD
+
+#include "utils.h"
+#include "Kernel.h"
+#include "Button.h"
+#include "Config.h"
+#include "checksumm.h"
+#include "ConfigValue.h"
 
 //#include "smoothiepanelbeta/Colors.h"
 
@@ -94,18 +100,6 @@
 #define CMD_ENCODER_READ            0x8700
 
 // lcd commands
-=======
-#include "Kernel.h"
-
-#include "smoothiepanel/LCDBang.h"
-
-#include "smoothiepanel/Colors.h"
-#include "Config.h"
-#include "checksumm.h"
-#include "ConfigValue.h"
-
-// commands
->>>>>>> b1b9588b
 #define LCD_CLEARDISPLAY 0x01
 #define LCD_RETURNHOME 0x02
 #define LCD_ENTRYMODESET 0x04
