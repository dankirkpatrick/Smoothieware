/*
      This file is part of Smoothie (http://smoothieware.org/). The motion control part is heavily based on Grbl (https://github.com/simen/grbl).
      Smoothie is free software: you can redistribute it and/or modify it under the terms of the GNU General Public License as published by the Free Software Foundation, either version 3 of the License, or (at your option) any later version.
      Smoothie is distributed in the hope that it will be useful, but WITHOUT ANY WARRANTY; without even the implied warranty of MERCHANTABILITY or FITNESS FOR A PARTICULAR PURPOSE. See the GNU General Public License for more details.
      You should have received a copy of the GNU General Public License along with Smoothie. If not, see <http://www.gnu.org/licenses/>.
*/

#include "libs/Module.h"
#include "libs/Kernel.h"
#include "libs/nuts_bolts.h"
#include <math.h>
#include <string>
#include "Block.h"
#include "Planner.h"
#include "Conveyor.h"
using std::string;
#include <vector>
#include "../communication/utils/Gcode.h"

Block::Block(){
    clear_vector(this->steps);
    this->times_taken = 0;   // A block can be "taken" by any number of modules, and the next block is not moved to until all the modules have "released" it. This value serves as a tracker.
    this->is_ready = false;
    this->initial_rate = -1;
    this->final_rate = -1;
}

void Block::debug(Kernel* kernel){
    kernel->streams->printf("%p: steps:%4d|%4d|%4d(max:%4d) nominal:r%10d/s%6.1f mm:%9.6f rdelta:%8f acc:%5d dec:%5d rates:%10d>%10d taken:%d ready:%d \r\n", this, this->steps[0], this->steps[1], this->steps[2], this->steps_event_count, this->nominal_rate, this->nominal_speed, this->millimeters, this->rate_delta, this->accelerate_until, this->decelerate_after, this->initial_rate, this->final_rate, this->times_taken, this->is_ready );
}


/* Calculates trapezoid parameters so that the entry- and exit-speed is compensated by the provided factors.
// The factors represent a factor of braking and must be in the range 0.0-1.0.
//                                +--------+ <- nominal_rate
//                               /          \
// nominal_rate*entry_factor -> +            \
//                              |             + <- nominal_rate*exit_factor
//                              +-------------+
//                                  time -->
//*/
void Block::calculate_trapezoid( double entryfactor, double exitfactor ){

    //this->conveyor->kernel->streams->printf("%p calculating trapezoid\r\n", this);

    this->initial_rate = ceil(this->nominal_rate * entryfactor);   // (step/min)
    this->final_rate   = ceil(this->nominal_rate * exitfactor);    // (step/min)

    //this->conveyor->kernel->streams->printf("initrate:%f finalrate:%f\r\n", this->initial_rate, this->final_rate);

    double acceleration_per_minute = this->rate_delta * this->planner->kernel->stepper->acceleration_ticks_per_second * 60.0; // ( step/min^2)
    int accelerate_steps = ceil( this->estimate_acceleration_distance( this->initial_rate, this->nominal_rate, acceleration_per_minute ) );
    int decelerate_steps = floor( this->estimate_acceleration_distance( this->nominal_rate, this->final_rate,  -acceleration_per_minute ) );


    // Calculate the size of Plateau of Nominal Rate.
    int plateau_steps = this->steps_event_count-accelerate_steps-decelerate_steps;

    //this->conveyor->kernel->streams->printf("accelperminute:%f accelerate_steps:%d decelerate_steps:%d plateau:%d \r\n", acceleration_per_minute, accelerate_steps, decelerate_steps, plateau_steps );

   // Is the Plateau of Nominal Rate smaller than nothing? That means no cruising, and we will
   // have to use intersection_distance() to calculate when to abort acceleration and start braking
   // in order to reach the final_rate exactly at the end of this block.
   if (plateau_steps < 0) {
       accelerate_steps = ceil(this->intersection_distance(this->initial_rate, this->final_rate, acceleration_per_minute, this->steps_event_count));
       accelerate_steps = max( accelerate_steps, 0 ); // Check limits due to numerical round-off
       accelerate_steps = min( accelerate_steps, int(this->steps_event_count) );
       plateau_steps = 0;
   }

   this->accelerate_until = accelerate_steps;
   this->decelerate_after = accelerate_steps+plateau_steps;

   //this->debug(this->conveyor->kernel);

   /*
   // TODO: FIX THIS: DIRTY HACK so that we don't end too early for blocks with 0 as final_rate. Doing the math right would be better. Probably fixed in latest grbl
   if( this->final_rate < 0.01 ){
        this->decelerate_after += floor( this->nominal_rate / 60 / this->planner->kernel->stepper->acceleration_ticks_per_second ) * 3;
    }
    */
}

// Calculates the distance (not time) it takes to accelerate from initial_rate to target_rate using the
// given acceleration:
double Block::estimate_acceleration_distance(double initialrate, double targetrate, double acceleration) {
      return( ((targetrate*targetrate)-(initialrate*initialrate))/(2L*acceleration));
}

// This function gives you the point at which you must start braking (at the rate of -acceleration) if
// you started at speed initial_rate and accelerated until this point and want to end at the final_rate after
// a total travel of distance. This can be used to compute the intersection point between acceleration and
// deceleration in the cases where the trapezoid has no plateau (i.e. never reaches maximum speed)
//
/*                          + <- some maximum rate we don't care about
                           /|\
                          / | \
                         /  |  + <- final_rate
                        /   |  |
       initial_rate -> +----+--+
                            ^ ^
                            | |
        intersection_distance distance */
double Block::intersection_distance(double initialrate, double finalrate, double acceleration, double distance) {
   return((2*acceleration*distance-initialrate*initialrate+finalrate*finalrate)/(4*acceleration));
}

// Calculates the maximum allowable speed at this point when you must be able to reach target_velocity using the
// acceleration within the allotted distance.
inline double max_allowable_speed(double acceleration, double target_velocity, double distance) {
  return(
    sqrt(target_velocity*target_velocity-2L*acceleration*distance)  //Was acceleration*60*60*distance, in case this breaks, but here we prefer to use seconds instead of minutes
  );
}


// Called by Planner::recalculate() when scanning the plan from last to first entry.
void Block::reverse_pass(Block* next, Block* previous){

    if (next) {
        // If entry speed is already at the maximum entry speed, no need to recheck. Block is cruising.
        // If not, block in state of acceleration or deceleration. Reset entry speed to maximum and
        // check for maximum allowable speed reductions to ensure maximum possible planned speed.
        if (this->entry_speed != this->max_entry_speed) {

            // If nominal length true, max junction speed is guaranteed to be reached. Only compute
            // for max allowable speed if block is decelerating and nominal length is false.
            if ((!this->nominal_length_flag) && (this->max_entry_speed > next->entry_speed)) {
                this->entry_speed = min( this->max_entry_speed, max_allowable_speed(-this->planner->acceleration,next->entry_speed,this->millimeters));
            } else {
                this->entry_speed = this->max_entry_speed;
            }
            this->recalculate_flag = true;

        }
    } // Skip last block. Already initialized and set for recalculation.

}


// Called by Planner::recalculate() when scanning the plan from first to last entry.
void Block::forward_pass(Block* previous, Block* next){

    if(!previous) { return; } // Begin planning after buffer_tail

    // If the previous block is an acceleration block, but it is not long enough to complete the
    // full speed change within the block, we need to adjust the entry speed accordingly. Entry
    // speeds have already been reset, maximized, and reverse planned by reverse planner.
    // If nominal length is true, max junction speed is guaranteed to be reached. No need to recheck.
    if (!previous->nominal_length_flag) {
        if (previous->entry_speed < this->entry_speed) {
          double entry_speed = min( this->entry_speed,
            max_allowable_speed(-this->planner->acceleration,previous->entry_speed,previous->millimeters) );

          // Check for junction speed change
          if (this->entry_speed != entry_speed) {
            this->entry_speed = entry_speed;
            this->recalculate_flag = true;
          }
        }
    }

}


// Gcodes are attached to their respective blocks so that on_gcode_execute can be called with it
void Block::append_gcode(Gcode* gcode){
   __disable_irq();
   this->gcodes.push_back(gcode);
   __enable_irq();
}

// The attached gcodes are then poped and the on_gcode_execute event is called with them as a parameter
void Block::pop_and_execute_gcode(Kernel* &kernel){
    Block* block = const_cast<Block*>(this);
    for(unsigned short index=0; index<block->gcodes.size(); index++){
        //printf("GCODE Z: %s \r\n", block->gcodes[index].command.c_str() );
        kernel->call_event(ON_GCODE_EXECUTE, block->gcodes[index]);
    }
}

// Signal the conveyor that this block is ready to be injected into the system
void Block::ready(){
    this->is_ready = true;
    this->conveyor->new_block_added();
}

// Mark the block as taken by one more module
void Block::take(){
    this->times_taken++;
    //printf("taking %p times now:%d\r\n", this, int(this->times_taken) );
}

// Mark the block as no longer taken by one module, go to next block if this free's it
void Block::release(){
    //printf("release %p \r\n", this );
    this->times_taken--;
    //printf("releasing %p times now:%d\r\n", this, int(this->times_taken) );
    if( this->times_taken < 1 ){
        this->conveyor->kernel->call_event(ON_BLOCK_END, this);
        this->pop_and_execute_gcode(this->conveyor->kernel);
        Conveyor* conveyor = this->conveyor;

<<<<<<< HEAD
        if( conveyor->queue.size() > 0 ){
            conveyor->queue.delete_first();
        }

        if( conveyor->looking_for_new_block == false ){
            if( conveyor->queue.size() > 0 ){
                Block* candidate =  conveyor->queue.get_ref(0);
=======
        if( player->queue.size() > player->flush_blocks ){
            player->flush_blocks++;
        }

        if( player->looking_for_new_block == false ){
            if( player->queue.size() > player->flush_blocks ){
                Block* candidate =  player->queue.get_ref(player->flush_blocks);
>>>>>>> 3066ba0d
                if( candidate->is_ready ){
                    conveyor->current_block = candidate;
                    conveyor->kernel->call_event(ON_BLOCK_BEGIN, conveyor->current_block);
                    if( conveyor->current_block->times_taken < 1 ){
                        conveyor->current_block->times_taken = 1;
                        conveyor->current_block->release();
                    }
                }else{

                    conveyor->current_block = NULL;

                }
            }else{
                conveyor->current_block = NULL;
            }
        }
    }
}


<|MERGE_RESOLUTION|>--- conflicted
+++ resolved
@@ -201,23 +201,13 @@
         this->pop_and_execute_gcode(this->conveyor->kernel);
         Conveyor* conveyor = this->conveyor;
 
-<<<<<<< HEAD
-        if( conveyor->queue.size() > 0 ){
-            conveyor->queue.delete_first();
+        if( conveyor->queue.size() > conveyor->flush_blocks ){
+            conveyor->flush_blocks++;
         }
 
         if( conveyor->looking_for_new_block == false ){
             if( conveyor->queue.size() > 0 ){
-                Block* candidate =  conveyor->queue.get_ref(0);
-=======
-        if( player->queue.size() > player->flush_blocks ){
-            player->flush_blocks++;
-        }
-
-        if( player->looking_for_new_block == false ){
-            if( player->queue.size() > player->flush_blocks ){
-                Block* candidate =  player->queue.get_ref(player->flush_blocks);
->>>>>>> 3066ba0d
+                Block* candidate =  conveyor->queue.get_ref(conveyor->flush_blocks);
                 if( candidate->is_ready ){
                     conveyor->current_block = candidate;
                     conveyor->kernel->call_event(ON_BLOCK_BEGIN, conveyor->current_block);
